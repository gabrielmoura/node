--- conflicted
+++ resolved
@@ -6,16 +6,13 @@
   version: ^1.3.0
 - package: github.com/satori/go.uuid
   version: ^1.1.0
-<<<<<<< HEAD
 - package: github.com/mitchellh/go-homedir
-=======
 - package: github.com/ethereum/go-ethereum
   version: ^1.7.2
   subpackages:
   - accounts
 - package: github.com/julienschmidt/httprouter
   version: ^1.1.0
->>>>>>> 16705e42
 testImport:
 - package: github.com/stretchr/testify
   subpackages:
