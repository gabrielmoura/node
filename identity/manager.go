// Maps Ethereum account to dto.Identity.
// Currently creates a new eth account with password on CreateNewIdentity().

package identity

import (
	"github.com/ethereum/go-ethereum/accounts"
	"github.com/ethereum/go-ethereum/common"
	"github.com/mysterium/node/service_discovery/dto"
	"strings"
)

type identityManager struct {
	keystoreManager keystoreInterface
}

func NewIdentityManager(keystore keystoreInterface) *identityManager {
	return &identityManager{
		keystoreManager: keystore,
	}
}

func accountToIdentity(account accounts.Account) dto.Identity {
	identity := dto.Identity(account.Address.Hex())
	return identity
}

func identityToAccount(identityStr string) accounts.Account {
	return accounts.Account{
		Address: common.HexToAddress(identityStr),
	}
}

<<<<<<< HEAD
func (idm *identityManager) CreateNewIdentity(addrToHex string) (dto.Identity, error) {
	account, err := idm.keystoreManager.NewAccount(addrToHex)
=======
func (idm *identityManager) CreateNewIdentity(passphrase string) (*dto.Identity, error) {
	account, err := idm.keystoreManager.NewAccount(passphrase)
>>>>>>> 3844da19
	if err != nil {
		return dto.Identity(""), err
	}

	return accountToIdentity(account), nil
}

func (idm *identityManager) GetIdentities() []dto.Identity {
	accountList := idm.keystoreManager.Accounts()

	var ids = make([]dto.Identity, len(accountList))
	for i, account := range accountList {
		ids[i] = accountToIdentity(account)
	}

	return ids
}

func (idm *identityManager) GetIdentity(identityString string) dto.Identity {
	identityString = strings.ToLower(identityString)
	for _, id := range idm.GetIdentities() {
		if strings.ToLower(string(id)) == identityString {
			return id
		}
	}

	return dto.Identity("")
}

func (idm *identityManager) HasIdentity(identityString string) bool {
	return len(idm.GetIdentity(identityString)) != 0
}<|MERGE_RESOLUTION|>--- conflicted
+++ resolved
@@ -31,13 +31,8 @@
 	}
 }
 
-<<<<<<< HEAD
-func (idm *identityManager) CreateNewIdentity(addrToHex string) (dto.Identity, error) {
-	account, err := idm.keystoreManager.NewAccount(addrToHex)
-=======
-func (idm *identityManager) CreateNewIdentity(passphrase string) (*dto.Identity, error) {
+func (idm *identityManager) CreateNewIdentity(passphrase string) (dto.Identity, error) {
 	account, err := idm.keystoreManager.NewAccount(passphrase)
->>>>>>> 3844da19
 	if err != nil {
 		return dto.Identity(""), err
 	}
